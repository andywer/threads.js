--- conflicted
+++ resolved
@@ -110,11 +110,7 @@
       var slaveScriptUrl = (0, _config.getConfig)().fallback.slaveScriptUrl;
       if (slaveScriptUrl) {
         // try using the slave script file instead of the data URI
-<<<<<<< HEAD
         this.worker = new window.Worker(slaveScriptUrl);
-=======
-        this.worker = new window.Worker(_slaveCodeUri2.default);
->>>>>>> 34c52f57
       } else {
         // re-throw
         throw error;
@@ -543,14 +539,8 @@
       throw new Error('Pool.send() called without prior Pool.run(). You need to define what to run first.');
     }
 
-<<<<<<< HEAD
-    var job = new _job2['default'](this);
-    return (_job$run = job.run(this.runArgs)).send.apply(_job$run, arguments);
-=======
     var job = new _job2.default(this);
-    job.run.apply(job, this.runArgs);
-    return job.send.apply(job, arguments);
->>>>>>> 34c52f57
+    return (_job$run = job.run.apply(job, this.runArgs)).send.apply(_job$run, arguments);
   };
 
   Pool.prototype.killAll = function killAll() {
