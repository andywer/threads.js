--- conflicted
+++ resolved
@@ -31,16 +31,11 @@
   constructor(initialRunnable, importScripts = [], options = {}) {
     // `importScripts` cannot be consumed, it's just there to keep the API compatible to the browser worker
     super();
-<<<<<<< HEAD
 
     this.slave = child.fork(path.join(__dirname, 'slave.js'), [], Object.assign(
       { execArgv: buildExecArgv() },
       options
     ));
-=======
-    
-    this.slave = child.fork(path.join(__dirname, 'slave.js'), [], options);
->>>>>>> afdee535
     this.slave.on('message', this.handleMessage.bind(this));
     this.slave.on('error', this.handleError.bind(this));
     this.slave.on('exit', this.emit.bind(this, 'exit'));
