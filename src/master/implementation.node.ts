// tslint:disable function-constructor no-eval no-duplicate-super max-classes-per-file

import getCallsites, { CallSite } from "callsites"
import EventEmitter from "events"
import { cpus } from 'os'
import * as path from "path"
import { ThreadsWorkerOptions, WorkerImplementation } from "../types/master"

declare const __non_webpack_require__: typeof require

type WorkerEventName = "error" | "message"

let tsNodeAvailable: boolean | undefined

export const defaultPoolSize = cpus().length

function detectTsNode() {
  if (typeof __non_webpack_require__ === "function") {
    // Webpack build: => No ts-node required or possible
    return false
  }
  if (tsNodeAvailable) {
    return tsNodeAvailable
  }

  try {
    require.resolve("ts-node")
    tsNodeAvailable = true
  } catch (error) {
    if (error && error.code === "MODULE_NOT_FOUND") {
      tsNodeAvailable = false
    } else {
      // Re-throw
      throw error
    }
  }
  return tsNodeAvailable
}

function createTsNodeModule(scriptPath: string) {
  const content = `
    require("ts-node/register/transpile-only");
    require(${JSON.stringify(scriptPath)});
  `
  return content
}

function rebaseScriptPath(scriptPath: string, ignoreRegex: RegExp) {
  const parentCallSite = getCallsites().find((callsite: CallSite) => {
    const filename = callsite.getFileName()
    return Boolean(
      filename &&
      !filename.match(ignoreRegex) &&
      !filename.match(/[\/\\]master[\/\\]implementation/) &&
      !filename.match(/^internal\/process/)
    )
  })

  const callerPath = parentCallSite ? parentCallSite.getFileName() : null
  const rebasedScriptPath = callerPath ? path.join(path.dirname(callerPath), scriptPath) : scriptPath

  return rebasedScriptPath
}

function resolveScriptPath(scriptPath: string, baseURL?: string | undefined) {
  const makeRelative = (filePath: string) => {
    // eval() hack is also webpack-related
    return path.isAbsolute(filePath) ? filePath : path.join(baseURL || eval("__dirname"), filePath)
  }

  const workerFilePath = typeof __non_webpack_require__ === "function"
    ? __non_webpack_require__.resolve(makeRelative(scriptPath))
    : require.resolve(makeRelative(rebaseScriptPath(scriptPath, /[\/\\]worker_threads[\/\\]/)))

  return workerFilePath
}

function initWorkerThreadsWorker(): typeof WorkerImplementation {
  // Webpack hack
  const NativeWorker = typeof __non_webpack_require__ === "function"
    ? __non_webpack_require__("worker_threads").Worker
    : eval("require")("worker_threads").Worker

  let allWorkers: Array<typeof NativeWorker> = []

  class Worker extends NativeWorker {
    private mappedEventListeners: WeakMap<EventListener, EventListener>

    constructor(scriptPath: string, options?: ThreadsWorkerOptions) {
      const resolvedScriptPath = resolveScriptPath(scriptPath, (options || {})._baseURL)

      if (resolvedScriptPath.match(/\.tsx?$/i) && detectTsNode()) {
<<<<<<< HEAD
        super(createTsNodeModule(resolvedScriptPath), { eval: true })
      } else if (resolvedScriptPath.match(/\.asar[\/\\]/)) {
        try {
          super(resolvedScriptPath, options)
        } catch {
          // See <https://github.com/andywer/threads-plugin/issues/17>
          super(resolvedScriptPath.replace(/\.asar([\/\\])/, ".asar.unpack$1"), options)
        }
=======
        super(createTsNodeModule(resolvedScriptPath), { ...options, eval: true })
>>>>>>> cb3cbf90
      } else {
        super(resolvedScriptPath, options)
      }

      this.mappedEventListeners = new WeakMap()
      allWorkers.push(this)
    }

    public addEventListener(eventName: string, rawListener: EventListener) {
      const listener = (message: any) => {
        rawListener({ data: message } as any)
      }
      this.mappedEventListeners.set(rawListener, listener)
      this.on(eventName, listener)
    }

    public removeEventListener(eventName: string, rawListener: EventListener) {
      const listener = this.mappedEventListeners.get(rawListener) || rawListener
      this.off(eventName, listener)
    }
  }

  const terminateWorkersAndMaster = () => {
    // we should terminate all workers and then gracefully shutdown self process
    Promise.all(allWorkers.map(worker => worker.terminate())).then(
      () => process.exit(0),
      () => process.exit(1),
    )
    allWorkers = []
  }

  // Take care to not leave orphaned processes behind. See #147.
  process.on("SIGINT", () => terminateWorkersAndMaster())
  process.on("SIGTERM", () => terminateWorkersAndMaster())

  return Worker as any
}

function initTinyWorker(): typeof WorkerImplementation {
  const TinyWorker = require("tiny-worker")

  let allWorkers: Array<typeof TinyWorker> = []

  class Worker extends TinyWorker {
    private emitter: EventEmitter

    constructor(scriptPath: string) {
      // Need to apply a work-around for Windows or it will choke upon the absolute path
      // (`Error [ERR_INVALID_PROTOCOL]: Protocol 'c:' not supported`)
      const resolvedScriptPath = process.platform === "win32"
        ? `file:///${resolveScriptPath(scriptPath).replace(/\\/g, "/")}`
        : resolveScriptPath(scriptPath)

      if (resolvedScriptPath.match(/\.tsx?$/i) && detectTsNode()) {
        super(new Function(createTsNodeModule(resolveScriptPath(scriptPath))), [], { esm: true })
      } else if (resolvedScriptPath.match(/\.asar[\/\\]/)) {
        try {
          super(resolvedScriptPath, [], { esm: true })
        } catch {
          // See <https://github.com/andywer/threads-plugin/issues/17>
          super(resolvedScriptPath.replace(/\.asar([\/\\])/, ".asar.unpack$1"), [], { esm: true })
        }
      } else {
        super(resolvedScriptPath, [], { esm: true })
      }

      allWorkers.push(this)

      this.emitter = new EventEmitter()
      this.onerror = (error: Error) => this.emitter.emit("error", error)
      this.onmessage = (message: MessageEvent) => this.emitter.emit("message", message)
    }
    public addEventListener(eventName: WorkerEventName, listener: EventListener) {
      this.emitter.addListener(eventName, listener)
    }
    public removeEventListener(eventName: WorkerEventName, listener: EventListener) {
      this.emitter.removeListener(eventName, listener)
    }
    public terminate() {
      allWorkers = allWorkers.filter(worker => worker !== this)
      return super.terminate()
    }
  }

  const terminateWorkersAndMaster = () => {
    // we should terminate all workers and then gracefully shutdown self process
    Promise.all(allWorkers.map(worker => worker.terminate())).then(
      () => process.exit(0),
      () => process.exit(1),
    )
    allWorkers = []
  }

  // Take care to not leave orphaned processes behind
  // See <https://github.com/avoidwork/tiny-worker#faq>
  process.on("SIGINT", () => terminateWorkersAndMaster())
  process.on("SIGTERM", () => terminateWorkersAndMaster())

  return Worker as any
}

export function selectWorkerImplementation(): typeof WorkerImplementation {
  try {
    return initWorkerThreadsWorker()
  } catch(error) {
    // tslint:disable-next-line no-console
    console.debug("Node worker_threads not available. Trying to fall back to tiny-worker polyfill...")
    return initTinyWorker()
  }
}<|MERGE_RESOLUTION|>--- conflicted
+++ resolved
@@ -90,8 +90,7 @@
       const resolvedScriptPath = resolveScriptPath(scriptPath, (options || {})._baseURL)
 
       if (resolvedScriptPath.match(/\.tsx?$/i) && detectTsNode()) {
-<<<<<<< HEAD
-        super(createTsNodeModule(resolvedScriptPath), { eval: true })
+        super(createTsNodeModule(resolvedScriptPath), { ...options, eval: true })
       } else if (resolvedScriptPath.match(/\.asar[\/\\]/)) {
         try {
           super(resolvedScriptPath, options)
@@ -99,9 +98,6 @@
           // See <https://github.com/andywer/threads-plugin/issues/17>
           super(resolvedScriptPath.replace(/\.asar([\/\\])/, ".asar.unpack$1"), options)
         }
-=======
-        super(createTsNodeModule(resolvedScriptPath), { ...options, eval: true })
->>>>>>> cb3cbf90
       } else {
         super(resolvedScriptPath, options)
       }
