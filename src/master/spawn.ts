--- conflicted
+++ resolved
@@ -146,12 +146,8 @@
 ): Promise<ExposedToThreadType<Exposed>> {
   debugSpawn("Initializing new thread")
 
-<<<<<<< HEAD
-  const initMessage = await withTimeout(receiveInitMessage(worker), options && options.timeout ? options.timeout : initMessageTimeout, `Timeout: Did not receive an init message from worker after ${initMessageTimeout}ms. Make sure the worker calls expose().`)
-=======
   const timeout = options && options.timeout ? options.timeout : initMessageTimeout
   const initMessage = await withTimeout(receiveInitMessage(worker), timeout, `Timeout: Did not receive an init message from worker after ${timeout}ms. Make sure the worker calls expose().`)
->>>>>>> cf3c1d00
   const exposed = initMessage.exposed
 
   const { termination, terminate } = createTerminator(worker)
