--- conflicted
+++ resolved
@@ -85,13 +85,8 @@
 // Set base paths to thread scripts
 config.set({
   basepath : {
-<<<<<<< HEAD
-    web : 'http://myserver.local/thread-scripts',
-    node    : __dirname + '/../thread-scripts'
-=======
     node : __dirname + '/../thread-scripts',
     web  : 'http://myserver.local/thread-scripts'
->>>>>>> f0ad797b
   }
 });
 
