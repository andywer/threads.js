--- conflicted
+++ resolved
@@ -336,13 +336,8 @@
 
 ## FAQ: Frequently Asked Questions
 
-<<<<<<< HEAD
-Fixes a critical issue that prevented thread pools from running all jobs.
-Also brings some major performance improvements for browser (web worker) - based setups.
+#### Node: `require()`-ing relative paths in worker does not work (`Error: Cannot find module`)
 Thank you, https://github.com/FlorianBruckner, for reporting the issues and helping to debug them!
-=======
-#### Node: `require()`-ing relative paths in worker does not work (`Error: Cannot find module`)
->>>>>>> 34c52f57
 
 **Solution**: Pass down `__dirname` to worker and use it in `require()` (see [Issue 28](https://github.com/andywer/threads.js/issues/28#issuecomment-248505917))
 
